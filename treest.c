--- conflicted
+++ resolved
@@ -1,11 +1,5 @@
 #include "./treest.h"
 #include "./commands.h"
-
-#define TREEST_UPDATE() {                     \
-        selected_printer->begin();            \
-        node_print(&root, selected_printer);  \
-        selected_printer->end();              \
-}
 
 char oups[_MAX_PATH+14];
 char* prog;
@@ -217,6 +211,7 @@
             ? selected_printer->filter(niw)
             : node_ignore(niw);
         if (ignore) {
+            node_free(niw);
             free(niw);
             return -1;
         }
@@ -247,58 +242,8 @@
     DIR *dir = opendir(node->path);
     if (dir) {
         struct dirent *ent;
-<<<<<<< HEAD
-        while ((ent = readdir(dir))) {
-            if ('.' == ent->d_name[0] && (
-                '\0' == ent->d_name[1]
-                || ('.' == ent->d_name[1] && '\0' == ent->d_name[2])
-                || !gflags.almost_all
-            )) continue;
-            size_t nlen = strlen(ent->d_name);
-            if (gflags.ignore_backups && '~' == ent->d_name[nlen-1]) continue;
-
-            size_t path_len = parent_path_len+2 + nlen;
-            char* path; may_malloc(path, path_len);
-            strcpy(path, node->path);
-
-            char* name = path + parent_path_len;
-            if ('/' != name[-1]) *name++ = '/';
-            strcpy(name, ent->d_name);
-
-            if (cap < node->count) {
-                cap*= 2;
-                may_realloc(node->as.dir.children, cap * sizeof(struct Node*));
-            }
-
-            struct Node* niw = node_alloc(parent, path);
-
-            if (gflags.ignore) {
-                bool ignore = selected_printer->filter
-                    ? selected_printer->filter(niw)
-                    : node_ignore(niw);
-                if (ignore) {
-                    node_free(niw);
-                    free(niw);
-                    continue;
-                }
-            }
-
-            if (niw) {
-                size_t k = 0;
-                for (k = node->count; 0 < k; k--) {
-                    int cmp = node_compare(node->as.dir.children[k-1], niw, gflags.sort_order);
-                    if (!cmp) cmp = node_compare(node->as.dir.children[k-1], niw, Sort_NAME);
-                    if (cmp < 0) break;
-                    node->as.dir.children[k] = node->as.dir.children[k-1];
-                }
-                node->as.dir.children[k] = niw;
-                node->count++;
-            }
-        }
-=======
         while ((ent = readdir(dir)))
             _dir_new_child(node, parent, ent->d_name);
->>>>>>> 873bbe9c
         closedir(dir);
     }
 
@@ -418,12 +363,8 @@
                 node->parent->as.dir.children[k]->index--;
             }
             node_free(node);
-<<<<<<< HEAD
             free(node);
             free(niw_path);
-=======
-            //free(node); //?
->>>>>>> 873bbe9c
             return;
         } else node->parent->as.dir.children[niw->index = node->index] = niw;
     }
@@ -783,15 +724,13 @@
     }
     free(printer_argv);
 
-<<<<<<< HEAD
     dir_unfold(&root);
-=======
+
     if (gflags.watch) {
         NOTIFY_FILENO = inotify_init1(IN_NONBLOCK);
         FD_SET(NOTIFY_FILENO, &user_fds);
         dir_reload(&root);
     }
->>>>>>> 873bbe9c
 
     if (rcfile) {
         int rcfd = open(rcfile, O_RDONLY);
@@ -803,10 +742,6 @@
 
     char user;
     while (true) {
-<<<<<<< HEAD
-        TREEST_UPDATE();
-        TREEST_COMMAND();
-=======
         if (command_map[CTRL('L')].f)
             command_map[CTRL('L')].f();
 
@@ -816,6 +751,5 @@
             if (0 == r && user_was_stdin)
                 return EXIT_SUCCESS;
         } while (!run_command(user));
->>>>>>> 873bbe9c
     }
 }